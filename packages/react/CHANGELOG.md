# @triplit/react

<<<<<<< HEAD
=======
## 0.3.80

### Patch Changes

- @triplit/client@0.3.76

>>>>>>> fee904cf
## 0.3.79

### Patch Changes

- Updated dependencies [f636418]
  - @triplit/client@0.3.75

## 0.3.78

### Patch Changes

- Updated dependencies [5353395]
- Updated dependencies [eb66825]
  - @triplit/client@0.3.74

## 0.3.77

### Patch Changes

- Updated dependencies [c3fb0be]
  - @triplit/client@0.3.73

## 0.3.76

### Patch Changes

- Updated dependencies [607e020]
  - @triplit/client@0.3.72

## 0.3.75

### Patch Changes

- @triplit/client@0.3.71

## 0.3.74

### Patch Changes

- 2d2b360: add JSDoc comments
- Updated dependencies [2d2b360]
  - @triplit/client@0.3.70

## 0.3.73

### Patch Changes

- Updated dependencies [199684b]
  - @triplit/client@0.3.69

## 0.3.72

### Patch Changes

- Updated dependencies [20b8bca]
  - @triplit/client@0.3.68

## 0.3.71

### Patch Changes

- 8caa826: add JSDoc comments
- Updated dependencies [6914e65]
  - @triplit/client@0.3.67

## 0.3.70

### Patch Changes

- @triplit/client@0.3.66

## 0.3.69

### Patch Changes

- @triplit/client@0.3.65

## 0.3.68

### Patch Changes

- 8b90ba1: Fix memoizaton of query in usePaginatedQuery

## 0.3.67

### Patch Changes

- @triplit/client@0.3.64

## 0.3.66

### Patch Changes

- @triplit/client@0.3.63

## 0.3.65

### Patch Changes

- Updated dependencies [d7b2190]
  - @triplit/client@0.3.62

## 0.3.64

### Patch Changes

- @triplit/client@0.3.61

## 0.3.63

### Patch Changes

- Updated dependencies [98a0adf]
- Updated dependencies [922d93a]
  - @triplit/client@0.3.60

## 0.3.62

### Patch Changes

- Updated dependencies [fef88d1]
  - @triplit/client@0.3.59

## 0.3.61

### Patch Changes

- Updated dependencies [353976a]
- Updated dependencies [e531de6]
  - @triplit/client@0.3.58

## 0.3.60

### Patch Changes

- Updated dependencies [d17db78]
  - @triplit/client@0.3.57

## 0.3.59

### Patch Changes

- Updated dependencies [7fac5a4]
- Updated dependencies [42c4d0f]
  - @triplit/client@0.3.56

## 0.3.58

### Patch Changes

- Updated dependencies [3664595]
  - @triplit/client@0.3.55

## 0.3.57

### Patch Changes

- 352b619: add hook useQueryOne
- 2c2a4d3: Improve type intellisense readability
- Updated dependencies [2c2a4d3]
- Updated dependencies [352b619]
  - @triplit/client@0.3.54

## 0.3.56

### Patch Changes

- @triplit/client@0.3.53

## 0.3.55

### Patch Changes

- ea392af: Fix useEntity type to support WorkerClient

## 0.3.54

### Patch Changes

- Updated dependencies [d890707]
  - @triplit/client@0.3.52

## 0.3.53

### Patch Changes

- 19e147e: update query hook types to accept WorkerClient
- Updated dependencies [19e147e]
  - @triplit/client@0.3.51

## 0.3.52

### Patch Changes

- Updated dependencies [3f633a1]
  - @triplit/client@0.3.50

## 0.3.51

### Patch Changes

- Updated dependencies [e1bae7b]
  - @triplit/client@0.3.49

## 0.3.50

### Patch Changes

- Updated dependencies [c8fadd2]
  - @triplit/client@0.3.48

## 0.3.49

### Patch Changes

- f826e50: Simplify query builder and query generics
- Updated dependencies [f826e50]
  - @triplit/client@0.3.47

## 0.3.48

### Patch Changes

- Updated dependencies [5b2e55d]
  - @triplit/client@0.3.46

## 0.3.47

### Patch Changes

- Updated dependencies [3202e60]
  - @triplit/client@0.3.45

## 0.3.46

### Patch Changes

- 8d35085: Update fetch return types to reflect query selections
- Updated dependencies [8d35085]
- Updated dependencies [87f429a]
  - @triplit/client@0.3.44

## 0.3.45

### Patch Changes

- Updated dependencies [02284c0]
  - @triplit/client@0.3.43

## 0.3.44

### Patch Changes

- @triplit/client@0.3.42

## 0.3.43

### Patch Changes

- 53adad8: remove react-dom from peer dependencies
  - @triplit/client@0.3.41

## 0.3.42

### Patch Changes

- Updated dependencies [1a8c0ea]
  - @triplit/client@0.3.40

## 0.3.40

### Patch Changes

- @triplit/client@0.3.38

## 0.3.39

### Patch Changes

- 826acd1: add shouldWaitForServer helper to useQuery
- 3d08941: rename shouldWaitForServer to fetching and add fetchingLocal
- Updated dependencies [826acd1]
- Updated dependencies [3d08941]
  - @triplit/client@0.3.37

## 0.3.38

### Patch Changes

- a74030c: fixup fetchingRemote

## 0.3.37

### Patch Changes

- Updated dependencies [2ec5ecd]
  - @triplit/client@0.3.36

## 0.3.36

### Patch Changes

- Updated dependencies [49c8848]
  - @triplit/client@0.3.35

## 0.3.35

### Patch Changes

- Updated dependencies [6c75805]
  - @triplit/client@0.3.34

## 0.3.34

### Patch Changes

- 06d302e: fixup useEntity subscription options type

## 0.3.33

### Patch Changes

- f944c0b: allow access to noCache param to toggle experimental VAC
- Updated dependencies [f944c0b]
  - @triplit/client@0.3.33

## 0.3.32

### Patch Changes

- eddc659: Add utilities for paginated subscriptions
- Updated dependencies [eddc659]
  - @triplit/client@0.3.32

## 0.3.31

### Patch Changes

- Updated dependencies [64349f8]
  - @triplit/client@0.3.31

## 0.3.30

### Patch Changes

- Updated dependencies [7e2fdb1]
  - @triplit/client@0.3.30

## 0.3.29

### Patch Changes

- 3ddaac3: add utilities for infinite scrolling
- Updated dependencies [11b811d]
- Updated dependencies [3ddaac3]
- Updated dependencies [f911d72]
  - @triplit/client@0.3.29

## 0.3.28

### Patch Changes

- Updated dependencies [10b4249]
- Updated dependencies [3989757]
  - @triplit/client@0.3.28

## 0.3.27

### Patch Changes

- Updated dependencies [aff9054]
  - @triplit/client@0.3.27

## 0.3.26

### Patch Changes

- Updated dependencies [a049f47]
  - @triplit/client@0.3.26

## 0.3.25

### Patch Changes

- @triplit/client@0.3.25

## 0.3.24

### Patch Changes

- Updated dependencies [3d36ab6]
  - @triplit/client@0.3.24

## 0.3.23

### Patch Changes

- @triplit/client@0.3.23

## 0.3.22

### Patch Changes

- Updated dependencies [1ef3f46]
  - @triplit/client@0.3.22

## 0.3.21

### Patch Changes

- Updated dependencies [e0334d1]
  - @triplit/client@0.3.21

## 0.3.20

### Patch Changes

- @triplit/client@0.3.20

## 0.3.19

### Patch Changes

- Updated dependencies [3fe5761]
  - @triplit/client@0.3.19

## 0.3.18

### Patch Changes

- @triplit/client@0.3.18

## 0.3.17

### Patch Changes

- 9898891: fixup query used in useEntity hook
- Updated dependencies [9898891]
  - @triplit/client@0.3.17

## 0.3.16

### Patch Changes

- Updated dependencies [962cbfc]
  - @triplit/client@0.3.16

## 0.3.15

### Patch Changes

- Updated dependencies [7d75647]
  - @triplit/client@0.3.15

## 0.3.14

### Patch Changes

- Updated dependencies [195c4a8]
- Updated dependencies [195c4a8]
  - @triplit/client@0.3.14

## 0.3.13

### Patch Changes

- 0bd7759: Improve indexeddb performance and prevent ghost attributes from deleted entities
- Updated dependencies [78edb1d]
- Updated dependencies [0bd7759]
- Updated dependencies [b21dacf]
  - @triplit/client@0.3.13

## 0.3.12

### Patch Changes

- @triplit/client@0.3.12

## 0.3.11

### Patch Changes

- Updated dependencies [fd213a5]
  - @triplit/client@0.3.11

## 0.3.10

### Patch Changes

- @triplit/client@0.3.10

## 0.3.9

### Patch Changes

- Updated dependencies [ff3bfe2]
  - @triplit/client@0.3.9

## 0.3.8

### Patch Changes

- Updated dependencies [f4f87df]
  - @triplit/client@0.3.8

## 0.3.7

### Patch Changes

- @triplit/client@0.3.7

## 0.3.6

### Patch Changes

- Updated dependencies [8edd13f]
  - @triplit/client@0.3.6

## 0.3.5

### Patch Changes

- @triplit/client@0.3.5

## 0.3.4

### Patch Changes

- 0d95347: remove parcel dependency
- Updated dependencies [0d95347]
  - @triplit/client@0.3.4

## 0.3.3

### Patch Changes

- @triplit/client@0.3.3

## 0.3.2

### Patch Changes

- Updated dependencies [eaedd37]
  - @triplit/client@0.3.2

## 0.3.1

### Patch Changes

- 76c9700: Improve performance and support RSA-signed tokens
- Updated dependencies [76c9700]
  - @triplit/client@0.3.1

## 0.3.0

### Minor Changes

- 4af4fde: Add selecting subqueries and improve insert performance

### Patch Changes

- Updated dependencies [4af4fde]
  - @triplit/client@0.3.0

## 0.2.3

### Patch Changes

- 06636a7: Fix CLI missing dependency issue
- Updated dependencies [06636a7]
  - @triplit/client@0.2.3

## 0.2.2

### Patch Changes

- Updated dependencies [d92db2c]
  - @triplit/client@0.2.2

## 0.2.1

### Patch Changes

- @triplit/client@0.2.1

## 0.2.0

### Minor Changes

- 61455a2: minor version bump

### Patch Changes

- Updated dependencies [61455a2]
- Updated dependencies [61455a2]
  - @triplit/client@0.2.0

## 0.1.1

### Patch Changes

- @triplit/client@0.1.1

## 0.1.0

### Minor Changes

- 2f75a31: bump version for beta release

### Patch Changes

- Updated dependencies [2f75a31]
  - @triplit/client@0.1.0

## 0.0.39

### Patch Changes

- 1bb02af: version bump test
- Updated dependencies [1bb02af]
  - @triplit/client@0.0.39

## 0.0.38

### Patch Changes

- 8761ebe: Many changes, bump version in prep for beta release
- Updated dependencies [8761ebe]
  - @triplit/client@0.0.38

## 0.0.37

### Patch Changes

- af14ded: - Add fetch policy options
  - Bug fixes
  - Performance improvements
- Updated dependencies [af14ded]
- Updated dependencies [dfa258c]
- Updated dependencies [af14ded]
  - @triplit/client@0.0.37

## 0.0.36

### Patch Changes

- 6df3de6: Update CLI to support HTTPS
- Updated dependencies [6df3de6]
  - @triplit/client@0.0.36

## 0.0.32

### Patch Changes

- ba38c67: - fixup builds and typescript support
  - improve support for next.js
- Updated dependencies [ba38c67]
  - @triplit/client@0.0.32

## 0.0.31

### Patch Changes

- @triplit/client@0.0.31

## 0.0.30

### Patch Changes

- 33a1201: Add handlers for remote transaction status: onTxCommit() and onTxFailure()
  Add helper methods for managing cache: retry() and rollback()
- 30aadee: - Pass errors to useQuery hook
  - Add useEntity hook
- 1a8f596: - Update dependencies
- Updated dependencies [33a1201]
- Updated dependencies [eff6593]
- Updated dependencies [1a8f596]
- Updated dependencies [30aadee]
  - @triplit/client@0.0.30

## 0.0.28

### Patch Changes

- 5011219: - add string comparison operations
  - add fetchById method
  - support cursor pagination
  - performance improvements and bug fixes
- Updated dependencies [5011219]
  - @triplit/client@0.0.28

## 0.0.27

### Patch Changes

- 6a7e532: - Fixup bug with outbox subscriptions
  - add method to clear db
- Updated dependencies [6a7e532]
  - @triplit/client@0.0.27

## 0.0.26

### Patch Changes

- 5445525: Update build scripts
- Updated dependencies [5445525]
  - @triplit/client@0.0.26

## 0.0.20

### Patch Changes

- 69f2784: Support empty constructor for client
- Updated dependencies [69f2784]
  - @triplit/client@0.0.24

## 0.0.19

### Patch Changes

- bc52b56: Update build scripts
- Updated dependencies [bc52b56]
  - @triplit/client@0.0.23

## 0.0.18

### Patch Changes

- ae26cd6: Update build scripts
- Updated dependencies [ae26cd6]
  - @triplit/client@0.0.22

## 0.0.17

### Patch Changes

- f3d62b4: update cli endpoint
- f3d62b4: Update build scripts
- Updated dependencies [f3d62b4]
- Updated dependencies [f3d62b4]
  - @triplit/client@0.0.21

## 0.0.16

### Patch Changes

- 006f2f9: - Allow consuming libraries to specify storage engines
- 25c007a: - update database clock to be kept in storage
  - update client / server message passing to help server control message flow
  - performance improvements
  - bug fixes
- Updated dependencies [006f2f9]
- Updated dependencies [25c007a]
  - @triplit/client@0.0.20

## 0.0.15

### Patch Changes

- 801dc41: - Convert API to async and support async storage providers
  - Allow querying by storage scope
  - Performance improvements
  - Bug fixes
- Updated dependencies [801dc41]
  - @triplit/client@0.0.19

## 0.0.14

### Patch Changes

- 6945447: Fix imports in types
- Updated dependencies [6945447]
  - @triplit/client@0.0.18

## 0.0.13

### Patch Changes

- 291ca21: Fix typescript schema inference on fetch
- Updated dependencies [291ca21]
  - @triplit/client@0.0.17

## 0.0.12

### Patch Changes

- c7dcf4e: - Add transactions
  - Add migrations CLI and tooling
  - Refactor querying logic
  - Bug fixes and performance improvements
- Updated dependencies [c7dcf4e]
  - @triplit/client@0.0.16

## 0.0.11

### Patch Changes

- aeee018: Simplify type outputs in client
- Updated dependencies [aeee018]
  - @triplit/client@0.0.15

## 0.0.10

### Patch Changes

- 49f1728: Attempt using wildcard for local resolution for yarn compatability
- Updated dependencies [49f1728]
  - @triplit/client@0.0.10

## 0.0.9

### Patch Changes

- 2965a1d: Attempt yarn path fix in build
- Updated dependencies [2965a1d]
  - @triplit/client@0.0.9

## 0.0.8

### Patch Changes

- c92d947: Update client types location and fix db types locaiton
- Updated dependencies [c92d947]
  - @triplit/client@0.0.8

## 0.0.7

### Patch Changes

- 0a9636d: Version bump after build fixes
- Updated dependencies [0a9636d]
  - @triplit/client@0.0.7

## 0.0.6

### Patch Changes

- 6dd76bd: Move types location
- Updated dependencies [6dd76bd]
  - @triplit/client@0.0.6

## 0.0.5

### Patch Changes

- da71cb7: Include an additional store in the client for optimistic updates
- 53a65d7: Fix typescript issues
- Updated dependencies [da71cb7]
- Updated dependencies [53a65d7]
  - @triplit/client@0.0.5

## 0.0.4

### Patch Changes

- Updated dependencies [9a24dfc]
  - @triplit/client@0.0.4

## 0.0.3

### Patch Changes

- fd46980: Use ESM module format
- Updated dependencies [fd46980]
  - @triplit/client@0.0.3

## 0.0.2

### Patch Changes

- Updated dependencies [534b9c6]
  - @triplit/client@0.0.2

## 0.0.1

### Patch Changes

- de262ab: Initialize packages
- Updated dependencies [de262ab]
  - @triplit/client@0.0.1<|MERGE_RESOLUTION|>--- conflicted
+++ resolved
@@ -1,14 +1,11 @@
 # @triplit/react
 
-<<<<<<< HEAD
-=======
 ## 0.3.80
 
 ### Patch Changes
 
 - @triplit/client@0.3.76
 
->>>>>>> fee904cf
 ## 0.3.79
 
 ### Patch Changes

{
  "name": "@triplit/db",
  "repository": "github:aspen-cloud/triplit",
  "homepage": "https://triplit.dev",
  "license": "AGPL-3.0-only",
<<<<<<< HEAD
  "version": "0.3.57",
=======
  "version": "0.3.58",
>>>>>>> fee904cf
  "source": "./src/index.ts",
  "main": "./dist/index.js",
  "module": "./dist/index.js",
  "typings": "./dist/types/index.d.ts",
  "exports": {
    ".": {
      "types": "./dist/types/index.d.ts",
      "require": "./dist/index.js",
      "import": "./dist/index.js",
      "default": "./dist/index.js"
    },
    "./storage/*": {
      "types": "./dist/types/storage/*.d.ts",
      "require": "./dist/storage/*.js",
      "import": "./dist/storage/*.js"
    }
  },
  "typesVersions": {
    "*": {
      "storage/*": [
        "./dist/types/storage/*.d.ts"
      ],
      ".": [
        "./dist/types/index.d.ts"
      ]
    }
  },
  "type": "module",
  "scripts": {
    "build": "tsc  --build --pretty && yarn validate:types",
    "build:watch": "tsc -w",
    "lint:build": "npx publint",
    "lint": "tsc --noEmit",
    "test": "yarn test:unit && yarn typecheck",
    "test:unit": "vitest run",
    "test:watch": "vitest watch",
    "test-coverage": "vitest --coverage",
    "test-coverage-ui": "vitest --ui --coverage",
    "test-ci": "vitest run --coverage.enabled --coverage.reporter='text-summary'",
    "typecheck": "vitest --typecheck.only --no-watch",
    "bench": "vitest bench",
    "coverage": "stryker run",
    "publish-pkg": "node ../../scripts/npm-check-version-and-publish.js",
    "validate:types": "node ../../scripts/check-for-local-references-in-declarations.js dist"
  },
  "files": [
    "/dist"
  ],
  "devDependencies": {
    "@cloudflare/workers-types": "^4.20240129.0",
    "@fast-check/vitest": "^0.1.0",
    "@stryker-mutator/core": "^7.3.0",
    "@stryker-mutator/vitest-runner": "^7.3.0",
    "@triplit/types": "workspace:^",
    "@types/json-schema": "^7.0.15",
    "@vitest/coverage-c8": "^0.29.2",
    "@vitest/coverage-v8": "^0.33.0",
    "@vitest/ui": "^0.33.0",
    "ajv-formats": "^3.0.1",
    "fast-check": "^3.16.0",
    "rxdb": "^14.14.2",
    "rxjs": "^7.8.1",
    "tinybench": "^2.5.0",
    "typescript": "^5.2.2",
    "vitest": "^1.3.1"
  },
  "dependencies": {
    "@sinclair/typebox": "^0.32.15",
    "@triplit/tuple-database": "2.2.25",
    "idb": "^7.1.1",
    "nanoid": "^3.0.0",
    "pino": "^8.11.0",
    "tinybench": "^2.5.0"
  }
}<|MERGE_RESOLUTION|>--- conflicted
+++ resolved
@@ -3,11 +3,7 @@
   "repository": "github:aspen-cloud/triplit",
   "homepage": "https://triplit.dev",
   "license": "AGPL-3.0-only",
-<<<<<<< HEAD
-  "version": "0.3.57",
-=======
   "version": "0.3.58",
->>>>>>> fee904cf
   "source": "./src/index.ts",
   "main": "./dist/index.js",
   "module": "./dist/index.js",

--- conflicted
+++ resolved
@@ -1,11 +1,7 @@
 {
   "name": "@triplit/svelte",
   "packageManager": "yarn@3.4.1",
-<<<<<<< HEAD
-  "version": "0.1.47",
-=======
   "version": "0.1.48",
->>>>>>> fee904cf
   "source": "./src/index.svelte.ts",
   "main": "./dist/index.svelte.js",
   "module": "./dist/index.svelte.js",

--- conflicted
+++ resolved
@@ -1,10 +1,6 @@
 {
   "name": "@triplit/console",
-<<<<<<< HEAD
-  "version": "0.3.81",
-=======
   "version": "0.3.82",
->>>>>>> fee904cf
   "files": [
     "dist"
   ],

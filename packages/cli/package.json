--- conflicted
+++ resolved
@@ -1,10 +1,6 @@
 {
   "name": "@triplit/cli",
-<<<<<<< HEAD
-  "version": "0.4.14",
-=======
   "version": "0.4.15",
->>>>>>> fee904cf
   "type": "module",
   "scripts": {
     "build": "yarn lint && node ./build.mjs",

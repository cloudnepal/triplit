{
  "name": "@triplit/client",
  "repository": "github:aspen-cloud/triplit",
  "homepage": "https://triplit.dev",
  "license": "AGPL-3.0-only",
  "keywords": [
    "triplit",
    "react",
    "vue",
    "indexeddb",
    "crdt",
    "fullstack",
    "database",
    "offline",
    "sqlite"
  ],
  "packageManager": "yarn@3.4.1",
<<<<<<< HEAD
  "version": "0.3.75",
=======
  "version": "0.3.76",
>>>>>>> fee904cf
  "source": "./src/index.ts",
  "main": "./dist/index.js",
  "type": "module",
  "module": "./dist/index.js",
  "types": "./dist/index.d.ts",
  "exports": {
    ".": {
      "types": "./dist/index.d.ts",
      "import": "./dist/index.js",
      "default": "./dist/index.js"
    },
    "./worker-client": {
      "types": "./dist/worker-client/worker-client.d.ts",
      "import": "./dist/worker-client/worker-client.js",
      "default": "./dist/worker-client/worker-client.js"
    },
    "./worker-client-operator": {
      "types": "./dist/worker-client/worker-client-operator.d.ts",
      "import": "./dist/worker-client/worker-client-operator.js",
      "default": "./dist/worker-client/worker-client-operator.js"
    }
  },
  "scripts": {
    "build": "tsc && yarn validate:types && yarn build-worker",
    "build:watch": "tsc -w",
    "lint:build": "npx publint",
    "lint": "tsc --noEmit",
    "test": "yarn test:unit && yarn typecheck",
    "test:unit": "vitest run",
    "typecheck": "vitest --typecheck.only --no-watch",
    "publish-pkg": "node ../../scripts/npm-check-version-and-publish.js",
    "build-worker": "esbuild ./src/worker-client/worker-client-operator.ts --bundle --minify --platform=browser --outfile=./dist/worker-client/worker-client-operator.js --format=esm",
    "validate:types": "node ../../scripts/check-for-local-references-in-declarations.js dist"
  },
  "files": [
    "/dist"
  ],
  "dependencies": {
    "@sinclair/typebox": "^0.32.15",
    "@triplit/db": "workspace:^",
    "comlink": "^4.4.1",
    "rxjs": "^7.8.1",
    "superjson": "^2.2.1"
  },
  "devDependencies": {
    "@triplit/types": "workspace:^",
    "@types/node": "^20.4.0",
    "esbuild": "^0.21.3",
    "typescript": "^5.2.2",
    "vitest": "^1.4.0"
  },
  "engines": {
    "node": ">=18.0.0"
  }
}<|MERGE_RESOLUTION|>--- conflicted
+++ resolved
@@ -15,11 +15,7 @@
     "sqlite"
   ],
   "packageManager": "yarn@3.4.1",
-<<<<<<< HEAD
-  "version": "0.3.75",
-=======
   "version": "0.3.76",
->>>>>>> fee904cf
   "source": "./src/index.ts",
   "main": "./dist/index.js",
   "type": "module",

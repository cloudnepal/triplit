{
  "name": "@triplit/server",
  "packageManager": "yarn@3.4.1",
<<<<<<< HEAD
  "version": "0.3.65",
=======
  "version": "0.3.66",
>>>>>>> fee904cf
  "source": "./src/index.ts",
  "main": "./dist/index.js",
  "type": "module",
  "module": "./dist/index.js",
  "types": "./dist/index.d.ts",
  "exports": {
    ".": {
      "types": "./dist/index.d.ts",
      "import": "./dist/index.js",
      "default": "./dist/index.js"
    }
  },
  "files": [
    "dist"
  ],
  "scripts": {
    "build": "tsc && yarn validate:types",
    "build:watch": "tsc -w",
    "lint": "tsc --noEmit",
    "lint:build": "npx publint",
    "util:gentoken": "node ./dev/scripts/createToken.cjs",
    "publish-pkg": "node ../../scripts/npm-check-version-and-publish.js && yarn sentry:sourcemaps",
    "sentry:sourcemaps": "sentry-cli sourcemaps inject --org aspen --project triplit-server ./dist && sentry-cli sourcemaps upload --release=$npm_package_version --org aspen --project triplit-server ./dist",
    "validate:types": "node ../../scripts/check-for-local-references-in-declarations.js dist"
  },
  "dependencies": {
    "@sentry/cli": "^2.31.2",
    "@sentry/node": "^7.112.2",
    "@triplit/db": "workspace:^",
    "@triplit/server-core": "workspace:^",
    "consola": "^3.2.3",
    "cors": "^2.8.5",
    "dotenv": "^16.0.3",
    "express": "^4.18.2",
    "jsonwebtoken": "^9.0.0",
    "multer": "^1.4.5-lts.1",
    "node-cache": "^5.1.2",
    "ws": "^8.13.0"
  },
  "devDependencies": {
    "@types/cors": "^2",
    "@types/express": "^4.17.17",
    "@types/jsonwebtoken": "^9",
    "@types/multer": "^1",
    "@types/node": "^18.15.2",
    "@types/ws": "^8.5.4",
    "better-sqlite3": "^8.3.0",
    "esbuild": "^0.19.3",
    "level": "^8.0.1",
    "lmdb": "^3.0.12",
    "tsx": "^3.12.10",
    "typescript": "^5.2.2"
  },
  "peerDependenciesMeta": {
    "better-sqlite3": {
      "optional": true
    },
    "level": {
      "optional": true
    },
    "lmdb": {
      "optional": true
    }
  },
  "peerDependencies": {
    "better-sqlite3": "*",
    "level": "*",
    "lmdb": "*"
  }
}<|MERGE_RESOLUTION|>--- conflicted
+++ resolved
@@ -1,11 +1,7 @@
 {
   "name": "@triplit/server",
   "packageManager": "yarn@3.4.1",
-<<<<<<< HEAD
-  "version": "0.3.65",
-=======
   "version": "0.3.66",
->>>>>>> fee904cf
   "source": "./src/index.ts",
   "main": "./dist/index.js",
   "type": "module",

--- conflicted
+++ resolved
@@ -1,7 +1,5 @@
 # @triplit/server
 
-<<<<<<< HEAD
-=======
 ## 0.3.66
 
 ### Patch Changes
@@ -11,7 +9,6 @@
   - @triplit/db@0.3.58
   - @triplit/server-core@0.3.61
 
->>>>>>> fee904cf
 ## 0.3.65
 
 ### Patch Changes

--- conflicted
+++ resolved
@@ -3,22 +3,14 @@
   "packageManager": "yarn@3.4.1",
   "private": true,
   "type": "module",
-<<<<<<< HEAD
-  "version": "0.3.65",
-=======
   "version": "0.3.66",
->>>>>>> fee904cf
   "scripts": {
     "start": "node ./run.js",
     "publish": "./scripts/publish.sh",
     "check-and-publish": "node ./scripts/docker-check-version-and-publish.js"
   },
   "dependencies": {
-<<<<<<< HEAD
-    "@triplit/server": "0.3.65",
-=======
     "@triplit/server": "0.3.66",
->>>>>>> fee904cf
     "better-sqlite3": "^8.3.0"
   },
   "devDependencies": {

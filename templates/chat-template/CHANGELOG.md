--- conflicted
+++ resolved
@@ -4,8 +4,6 @@
 
 ### Patch Changes
 
-<<<<<<< HEAD
-=======
 - Updated dependencies [aa9e562]
 - Updated dependencies [2decc7f]
   - @triplit/db@0.3.58
@@ -16,7 +14,6 @@
 
 ### Patch Changes
 
->>>>>>> fee904cf
 - Updated dependencies [f636418]
   - @triplit/client@0.3.75
   - @triplit/react@0.3.79
